--- conflicted
+++ resolved
@@ -8,15 +8,10 @@
 [![License: MIT](https://img.shields.io/badge/License-MIT-yellow.svg)](https://opensource.org/licenses/MIT)
 [![JOSS status](http://joss.theoj.org/papers/389754561f0710b756514b8cb9ac0e6a/status.svg)](http://joss.theoj.org/papers/389754561f0710b756514b8cb9ac0e6a)
 
-<<<<<<< HEAD
-*New: Effmass can now read in FHI-Aims and Castep output data*
-*New: Effmass can now interface with ASE bandstructure objects*
-*New: Effmass now has a command line interface*
-=======
 *New: Effmass can now read in FHI-Aims and Castep output data*  
 *New: Effmass can now interface with ASE bandstructure objects*  
+*New: Effmass now has a command line interface*
 *Warning: The `Data` class has now been renamed `DataVasp`. You may need to update your scripts!*
->>>>>>> 95f090fc
 
 `effmass` is a Python 3 package for calculating various definitions of effective mass from the electronic bandstructure of a semiconducting material. It consists of a core class that calculates the effective mass and other associated properties of selected bandstructure segments. The module also contains functions for locating bandstructure extrema and plotting approximations to the dispersion.
 
