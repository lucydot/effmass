#! /usr/bin/env python3

"""
A module for storing electronic structure data and user settings.

The module contains a :class:`Data` class which parses OUTCAR and PROCAR files using the `vasppy <https://github.com/bjmorgan/vasppy>`_ package. 
A function for parsing DOSCAR files is also provided. 
A :class:`Settings` class stores analysis parameters set by the user.

"""
from vasppy import procar, outcar
from effmass import extrema
import math
import warnings
import numpy as np


class Settings:
    """Class for setting analysis parameters.

    Attributes:     energy_range (float): energy in kT over which the
    segment extends.     extrema_search_depth (float): energy in kT from
    bandedge over which to search for extrema.     degree_bandfit (int):
    the degree of the polynomial which is used to fit to dispersion data
    when calculating the transport mass.
    """

    def __init__(self,
                 energy_range=0.25,
                 extrema_search_depth=0.025,
                 bandfit=6):
        """Initialises an instance of the Settings class and checks input using
        :meth:`check_settings()`.

        Args:
            energy_range (float): energy in eV over which the segment extends. Defaults to 0.25 eV.
            extrema_search_depth (float): energy in eV from bandedge over which to search for extrema. Defaults to 0.025 eV.
            degree_bandfit (int): the degree of the polynomial which is used to fit to dispersion data when calculating the transport mass.

        Returns:
            None.
        """
        self.energy_range = energy_range
        self.extrema_search_depth = extrema_search_depth
        self.degree_bandfit = bandfit
        self.check_settings()

    def check_settings(self):
        """Check that Settings class attributes are sane.

        Args:
            None.

        Returns:
            None.
        """
        assert (self.energy_range >
                0), "The energy range must be a positive number"
        assert (self.extrema_search_depth >
                0), "The energy depth must be a positive number"
        assert (
            type(self.degree_bandfit) == int and self.degree_bandfit > 1
        ), "The bandfit degree must be a positive integer greater than 1"


class Data():
    r"""
    Class for parsing and storing data from a vasp calculation.

    Attributes:
        spin_channels (int): 1 (non-spin-polarised), 2 (spin-polarised), 4 (spin-orbit coupling).
        number_of_kpoints (int): the number of k-points per band.
        number_of_bands (int): the number of bands.
        number_of_ions (int): the number of ions.
        kpoints (array(float)): 2-dimensional array with shape (number_of_kpoints, 3). Each row contains the fractional coordinates of a kpoint [kx,ky,kz].
        energies (array(float)): 2-dimensional array with shape (number_of_bands,number_of_kpoints). Each row contains energies of eigenstates in eV for a particular band. 
        occupancy (array(float)): 2-dimensional array with shape (number_of_bands,number_of_kpoints). Each row contains occupation number of the eigenstates for a particular band. Values range from 0-1 (spin-polarised) or 0-2 (non-spin-polarised).     
        reciprocal_lattice (list(float)): the reciprocal lattice vectors in format [[x1,y1,z1],[x2,y2,z2],[x3,y3,z3]], units Angstrom :math:`^{-1}`.
        CBM (float): the conduction band minimum energy in eV.
        VBM (float): the valence band maximum in eV.
        fermi_energy (float): the fermi energy in eV. Automatically set to the mean of Data.CBM and Data.VBM. 
        dos (array): 2-dimensional array. Each row contains density of states data (units "number of states / unit cell")  at a given energy: [energy(float),dos(float)]. 
        integrated_dos: 2-dimensional array. Each row contains integrated density of states data at a given energy: [energy(float),integrated_dos(float)].
    """

    def __init__(self, outcar_path, procar_path, ignore=0, **kwargs):
        r"""
        Initialises an instance of the :class:`~effmass.inputs.Data` class and checks data using :meth:`check_data`.

        Args:
            outcar_path (str): The path to the OUTCAR file
            procar_path (:obj:`str` or :obj:`list`): The path(s) to one or more PROCAR files.
            
            ignore (int): The number of kpoints to ignore at the beginning of the bandstructure slice through kspace (useful for hybrid calculations where zero weightings are appended to a previous self-consistent calculation).
            **kwargs: Additional keyword arguments for reading the PROCAR file(s). 
 
        Returns: 
            None.
        """
        assert (type(outcar_path) == str), "The OUTCAR path must be a string"
        assert (type(ignore) == int and ignore >= 0
                ), "The number of kpoints to ignore must be a positive integer"

        reciprocal_lattice = outcar.reciprocal_lattice_from_outcar(outcar_path)
        if isinstance(procar_path, list):
            vasp_data = procar.Procar.from_files(procar_path, **kwargs)
        elif isinstance(procar_path, str):
            vasp_data = procar.Procar.from_file(procar_path, **kwargs)
        else:
            raise TypeError('procar_path must be a string or list of strings')

        self.spin_channels = vasp_data.spin_channels
        self.number_of_bands = vasp_data.number_of_bands
        self.number_of_ions = vasp_data.number_of_ions

        number_of_kpoints = vasp_data.number_of_k_points
        vasp_data_energies = np.array( [ band.energy for band in np.ravel( vasp_data.bands ) ] )
<<<<<<< HEAD
=======
        vasp_data_occupancies = np.array( [ band.occupancy for band in np.ravel( vasp_data.bands ) ] )
>>>>>>> 70475586
        if vasp_data.calculation['spin_polarised']: # to account for the change in PROCAR format for calculations with 2 spin channels (1 k-point block ---> 2 k-point blocks)
            energies = np.zeros([self.number_of_bands*2,number_of_kpoints]) # This is a very ugly way to slice 'n' dice. Should avoid creating new array and use array methods instead. But it does the job so will keep for now.
            for i in range(self.number_of_bands):
                energies[i] = vasp_data_energies.reshape(
<<<<<<< HEAD
                                            number_of_kpoints*2,  # factor of 2 for each kpoint block
=======
                                            number_of_kpoints*2,  # factor or 2 for each kpoint block
>>>>>>> 70475586
                                            self.number_of_bands).T[i][:number_of_kpoints]
                energies[self.number_of_bands+i] = vasp_data_energies.reshape(
                                            number_of_kpoints*2,
                                            self.number_of_bands).T[i][number_of_kpoints:]
            occupancy = np.zeros([self.number_of_bands*2,number_of_kpoints])
            for i in range(self.number_of_bands):
                occupancy[i] = vasp_data_occupancies.reshape(
                                                 number_of_kpoints*2,
                                                 self.number_of_bands).T[i][:number_of_kpoints]
                occupancy[self.number_of_bands+i] = vasp_data_occupancies.reshape(
                                                 number_of_kpoints*2,
                                                 self.number_of_bands).T[i][number_of_kpoints:]
        else:
            energies = vasp_data_energies.reshape(
                                            number_of_kpoints,
                                            self.number_of_bands).T
<<<<<<< HEAD
            occupancy = vasp_data_energies.reshape(
=======
            occupancy = vasp_data_occupancies.reshape(
>>>>>>> 70475586
                                                 number_of_kpoints,
                                                 self.number_of_bands).T
        
        # remove values which are from the self-consistent calculation prior to the bandstructure calculation (workflow for hybrid functionals)
        self.energies = np.delete(energies,list(range(ignore)),1)
        self.occupancy = np.delete(occupancy,list(range(ignore)),1)
        self.number_of_kpoints = number_of_kpoints - ignore
        
        # handle negative occupancy values
        if np.any(self.occupancy < 0):
            warnings.warn("One or more occupancies in your PROCAR file are negative. All negative occupancies will be set to zero.")
            self.occupancy[ self.occupancy < 0 ] = 0.0

        self.kpoints = np.array( [ kp.frac_coords 
            for kp in vasp_data.k_points[ignore:vasp_data.number_of_k_points] ] )
        self.reciprocal_lattice = reciprocal_lattice * 2 * math.pi
        self.CBM = extrema._calc_CBM(self.occupancy, self.energies)
        self.VBM = extrema._calc_VBM(self.occupancy, self.energies)
        self.fermi_energy = (self.CBM + self.VBM) / 2
        self.dos = []
        self.integrated_dos = []
        self.check_data()

    def check_data(self):
        """Check that data class attributes are sane.

        Args:
            None.

        Returns:
            None.

        Notes:
            There is a `sanity_check` method which runs automatically when reading data in using the `vasppy.procar <http://vasppy.readthedocs.io/en/latest/vasppy.html#module-vasppy.procar>`_ module.
        """
        assert (
            ((self.spin_channels == 1) | (self.spin_channels == 2) |
             (self.spin_channels == 4)) is True
        ), "Spin channels must have value 1 (non spin-polarised) or 2 (spin-polarised)"
        assert (type(self.number_of_kpoints) == int
                and self.number_of_kpoints > 0
                ), "The number of kpoints is not a positive integer"
        assert (type(self.number_of_bands) == int and self.number_of_bands > 0
                ), "The number of bands is not a positive integer"
        assert (type(self.number_of_ions) == int and self.number_of_ions > 0
                ), "The number of ions is not a positive integer"
        assert (self.CBM >
                self.VBM), "The CBM energy is lower than than the VBM energy"
        if self.fermi_energy < self.VBM:
            warnings.warn("The fermi energy is lower than the VBM")
        if self.fermi_energy > self.CBM:
            warnings.warn("The fermi energy is higher than the CBM")
        if ((self.occupancy == 0) | (self.occupancy == 1) |
            (self.occupancy == 2)).all() is False:
            warnings.warn("You have partial occupancy of bands")

    def parse_DOSCAR(self, filename='./DOSCAR'):
        """Parses the DOS and integrated DOS from a vasp DOSCAR file.

        Args:
            filename (str, optional): The location and filename of the DOSCAR to read in. Defaults to `'./DOSCAR'`.

        Returns:
            None.

        Notes:
            If the DOS has been sampled at more than 10000 points then this function will break at the expression for `num_data_points`.
            In this case, edit your DOSCAR file so that in the header there is a space preceding the number of points.
        """
        with open(filename, 'r') as f:
            lines = f.readlines()

        num_data_points = int(lines[5].split()[2])
        if len(lines[6].split()) == 5:
            self.dos = np.array([[
                float(x.split()[0]),
                float(x.split()[1]) + float(x.split()[2])
            ] for x in lines[6:num_data_points + 6]])
            self.integrated_dos = np.array([[
                float(x.split()[0]),
                float(x.split()[3]) + float(x.split()[4])
            ] for x in lines[6:num_data_points + 6]])
        elif len(lines[6].split()) == 3:
            self.dos = np.array([[float(x.split()[0]),
                                  float(x.split()[1])]
                                 for x in lines[6:num_data_points + 6]])
            self.integrated_dos = np.array(
                [[float(x.split()[0]),
                  float(x.split()[2])] for x in lines[6:num_data_points + 6]])
        else:
            print("problem parsing DOSCAR")
        return<|MERGE_RESOLUTION|>--- conflicted
+++ resolved
@@ -115,19 +115,12 @@
 
         number_of_kpoints = vasp_data.number_of_k_points
         vasp_data_energies = np.array( [ band.energy for band in np.ravel( vasp_data.bands ) ] )
-<<<<<<< HEAD
-=======
         vasp_data_occupancies = np.array( [ band.occupancy for band in np.ravel( vasp_data.bands ) ] )
->>>>>>> 70475586
         if vasp_data.calculation['spin_polarised']: # to account for the change in PROCAR format for calculations with 2 spin channels (1 k-point block ---> 2 k-point blocks)
             energies = np.zeros([self.number_of_bands*2,number_of_kpoints]) # This is a very ugly way to slice 'n' dice. Should avoid creating new array and use array methods instead. But it does the job so will keep for now.
             for i in range(self.number_of_bands):
                 energies[i] = vasp_data_energies.reshape(
-<<<<<<< HEAD
                                             number_of_kpoints*2,  # factor of 2 for each kpoint block
-=======
-                                            number_of_kpoints*2,  # factor or 2 for each kpoint block
->>>>>>> 70475586
                                             self.number_of_bands).T[i][:number_of_kpoints]
                 energies[self.number_of_bands+i] = vasp_data_energies.reshape(
                                             number_of_kpoints*2,
@@ -144,11 +137,7 @@
             energies = vasp_data_energies.reshape(
                                             number_of_kpoints,
                                             self.number_of_bands).T
-<<<<<<< HEAD
-            occupancy = vasp_data_energies.reshape(
-=======
             occupancy = vasp_data_occupancies.reshape(
->>>>>>> 70475586
                                                  number_of_kpoints,
                                                  self.number_of_bands).T
         
